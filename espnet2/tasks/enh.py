--- conflicted
+++ resolved
@@ -89,11 +89,8 @@
         tcn=TCNSeparator,
         transformer=TransformerSeparator,
         wpe_beamformer=NeuralBeamformer,
-<<<<<<< HEAD
+        tcn_nomask=TCNSeparatorNomask,
         ineube=iNeuBe,
-=======
-        tcn_nomask=TCNSeparatorNomask,
->>>>>>> 09b6f64b
     ),
     type_check=AbsSeparator,
     default="rnn",
