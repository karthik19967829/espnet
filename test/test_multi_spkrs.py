# coding: utf-8

# Copyright 2018 Hiroshi Seki
#  Apache 2.0  (http://www.apache.org/licenses/LICENSE-2.0)

import argparse
import importlib
import numpy
import torch

import pytest


def make_arg(**kwargs):
    defaults = dict(
        elayers_sd=1,
        elayers=2,
        subsample="1_2_2_1_1",
        etype="vggblstmp",
        eunits=100,
        eprojs=100,
        dtype="lstm",
        dlayers=1,
        dunits=300,
        atype="location",
        aconv_chans=10,
        aconv_filts=100,
        mtlalpha=0.5,
        lsm_type="",
        lsm_weight=0.0,
        sampling_probability=0.0,
        adim=320,
        dropout_rate=0.0,
        dropout_rate_decoder=0.0,
        nbest=5,
        beam_size=3,
        penalty=0.5,
        maxlenratio=1.0,
        minlenratio=0.0,
        ctc_weight=0.2,
        verbose=2,
        char_list=["a", "i", "u", "e", "o"],
        outdir=None,
        ctc_type="warpctc",
        num_spkrs=1,
        context_residual=False,
<<<<<<< HEAD
        replace_sos=False,
        tgt_lang=False,
=======
>>>>>>> c47a7f87
        spa=False
    )
    defaults.update(kwargs)
    return argparse.Namespace(**defaults)


def init_torch_weight_const(m, val):
    for p in m.parameters():
        p.data.fill_(val)


def init_chainer_weight_const(m, val):
    for p in m.params():
        p.data[:] = val


@pytest.mark.parametrize(("etype", "dtype", "num_spkrs", "spa", "m_str", "text_idx1"), [
    ("vggblstmp", "lstm", 2, True, "espnet.nets.pytorch_backend.e2e_asr_mix", 0),
    ("vggbgrup", "gru", 2, True, "espnet.nets.pytorch_backend.e2e_asr_mix", 1),
])
def test_recognition_results_multi_outputs(etype, dtype, num_spkrs, spa, m_str, text_idx1):
    const = 1e-4
    numpy.random.seed(1)
    seq_true_texts = ([["uiuiuiuiuiuiuiuio", "uiuiuiuiuiuiuiuio"],
                       ["uiuiuiuiuiuiuiuio", "uiuiuiuiuiuiuiuio"]])

    # ctc_weight: 0.5 (hybrid CTC/attention), cannot be 0.0 (attention) or 1.0 (CTC)
    for text_idx2, ctc_weight in enumerate([0.5]):
        seq_true_text_sd = seq_true_texts[text_idx1]

        args = make_arg(etype=etype, ctc_weight=ctc_weight, num_spkrs=num_spkrs, spa=spa)
        m = importlib.import_module(m_str)
        model = m.E2E(40, 5, args)

        if "pytorch" in m_str:
            init_torch_weight_const(model, const)
        else:
            init_chainer_weight_const(model, const)

        data = [
            ("aaa", dict(feat=numpy.random.randn(100, 40).astype(
                numpy.float32), token=seq_true_text_sd))
        ]

        in_data = data[0][1]["feat"]
        nbest_hyps = model.recognize(in_data, args, args.char_list)

        seq_hat_text_sd = []
        for i in range(num_spkrs):
            y_hat = nbest_hyps[i][0]['yseq'][1:]
            seq_hat = [args.char_list[int(idx)] for idx in y_hat]
            seq_hat_text = "".join(seq_hat).replace('<space>', ' ')
            seq_hat_text_sd.append(seq_hat_text)

        seq_true_text_sd = data[0][1]["token"]

        assert seq_hat_text_sd == seq_true_text_sd


@pytest.mark.parametrize(("etype", "dtype", "num_spkrs", "m_str", "data_idx"), [
    ("vggblstmp", "lstm", 2, "espnet.nets.pytorch_backend.e2e_asr_mix", 0),
])
def test_pit_process(etype, dtype, num_spkrs, m_str, data_idx):
    bs = 10
    m = importlib.import_module(m_str)

    losses_2 = torch.ones([bs, 4], dtype=torch.float32)
    for i in range(bs):
        losses_2[i][i % 4] = 0
    true_losses_2 = torch.ones(bs, dtype=torch.float32) / 2
    perm_choices_2 = [[0, 1], [1, 0], [1, 0], [0, 1]]
    true_perm_2 = []
    for i in range(bs):
        true_perm_2.append(perm_choices_2[i % 4])
    true_perm_2 = torch.tensor(true_perm_2).long()

    losses = [losses_2]
    true_losses = [torch.mean(true_losses_2)]
    true_perm = [true_perm_2]

    args = make_arg(etype=etype, num_spkrs=num_spkrs)
    model = m.E2E(40, 5, args)
    min_loss, min_perm = model.pit.pit_process(losses[data_idx])

    assert min_loss == true_losses[data_idx]
    assert torch.equal(min_perm, true_perm[data_idx])<|MERGE_RESOLUTION|>--- conflicted
+++ resolved
@@ -44,12 +44,9 @@
         ctc_type="warpctc",
         num_spkrs=1,
         context_residual=False,
-<<<<<<< HEAD
+        spa=False,
         replace_sos=False,
-        tgt_lang=False,
-=======
->>>>>>> c47a7f87
-        spa=False
+        tgt_lang=False
     )
     defaults.update(kwargs)
     return argparse.Namespace(**defaults)
