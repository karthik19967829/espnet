#!/usr/bin/env python3
# encoding: utf-8

# Copyright 2019 Kyoto University (Hirofumi Inaguma)
#  Apache 2.0  (http://www.apache.org/licenses/LICENSE-2.0)

<<<<<<< HEAD
"""Neural machine translation model training script."""
=======
"""Machine translation model training script."""
>>>>>>> 19355d38

import logging
import multiprocessing as mp
import os
import random
import subprocess
import sys

import configargparse
import numpy as np

from espnet.utils.cli_utils import strtobool
from espnet.utils.training.batchfy import BATCH_COUNT_CHOICES


# NOTE: you need this func to generate our sphinx doc
def get_parser(parser=None, required=True):
    """Get default arguments."""
    if parser is None:
        parser = configargparse.ArgumentParser(
            description="Train a neural machine translation (NMT) model on one CPU, one or multiple GPUs",
            config_file_parser_class=configargparse.YAMLConfigFileParser,
            formatter_class=configargparse.ArgumentDefaultsHelpFormatter)
    # general configuration
    parser.add('--config', is_config_file=True, help='config file path')
    parser.add('--config2', is_config_file=True,
               help='second config file path that overwrites the settings in `--config`.')
    parser.add('--config3', is_config_file=True,
               help='third config file path that overwrites the settings in `--config` and `--config2`.')

    parser.add_argument('--ngpu', default=None, type=int,
                        help='Number of GPUs. If not given, use all visible devices')
    parser.add_argument('--train-dtype', default="float32",
                        choices=["float16", "float32", "float64", "O0", "O1", "O2", "O3"],
                        help='Data type for training (only pytorch backend). '
                        'O0,O1,.. flags require apex. See https://nvidia.github.io/apex/amp.html#opt-levels')
    parser.add_argument('--backend', default='chainer', type=str,
                        choices=['chainer', 'pytorch'],
                        help='Backend library')
    parser.add_argument('--outdir', type=str, required=required,
                        help='Output directory')
    parser.add_argument('--debugmode', default=1, type=int,
                        help='Debugmode')
    parser.add_argument('--dict', required=required,
                        help='Dictionary for source/target languages')
    parser.add_argument('--seed', default=1, type=int,
                        help='Random seed')
    parser.add_argument('--debugdir', type=str,
                        help='Output directory for debugging')
    parser.add_argument('--resume', '-r', default='', nargs='?',
                        help='Resume the training from snapshot')
    parser.add_argument('--minibatches', '-N', type=int, default='-1',
                        help='Process only N minibatches (for debug)')
    parser.add_argument('--verbose', '-V', default=0, type=int,
                        help='Verbose option')
    parser.add_argument('--tensorboard-dir', default=None, type=str, nargs='?', help="Tensorboard log dir path")
    parser.add_argument('--report-interval-iters', default=100, type=int,
                        help="Report interval iterations")
    # task related
    parser.add_argument('--train-json', type=str, default=None,
                        help='Filename of train label data (json)')
    parser.add_argument('--valid-json', type=str, default=None,
                        help='Filename of validation label data (json)')
    # network architecture
    parser.add_argument('--model-module', type=str, default=None,
                        help='model defined module (default: espnet.nets.xxx_backend.e2e_mt:E2E)')
    # loss related
    parser.add_argument('--lsm-type', const='', default='', type=str, nargs='?',
                        choices=['', 'unigram'],
                        help='Apply label smoothing with a specified distribution type')
    parser.add_argument('--lsm-weight', default=0.0, type=float,
                        help='Label smoothing weight')
    # translations options to compute BLEU
    parser.add_argument('--report-bleu', default=True, action='store_true',
                        help='Compute BLEU on development set')
    parser.add_argument('--nbest', type=int, default=1,
                        help='Output N-best hypotheses')
    parser.add_argument('--beam-size', type=int, default=4,
                        help='Beam size')
    parser.add_argument('--penalty', default=0.0, type=float,
                        help='Incertion penalty')
    parser.add_argument('--maxlenratio', default=0.0, type=float,
                        help="""Input length ratio to obtain max output length.
                        If maxlenratio=0.0 (default), it uses a end-detect function
                        to automatically find maximum hypothesis lengths""")
    parser.add_argument('--minlenratio', default=0.0, type=float,
                        help='Input length ratio to obtain min output length')
    parser.add_argument('--rnnlm', type=str, default=None,
                        help='RNNLM model file to read')
    parser.add_argument('--rnnlm-conf', type=str, default=None,
                        help='RNNLM model config file to read')
    parser.add_argument('--lm-weight', default=0.0, type=float,
                        help='RNNLM weight.')
    parser.add_argument('--sym-space', default='<space>', type=str,
                        help='Space symbol')
    parser.add_argument('--sym-blank', default='<blank>', type=str,
                        help='Blank symbol')
    # minibatch related
    parser.add_argument('--sortagrad', default=0, type=int, nargs='?',
                        help="How many epochs to use sortagrad for. 0 = deactivated, -1 = all epochs")
    parser.add_argument('--batch-count', default='auto', choices=BATCH_COUNT_CHOICES,
                        help='How to count batch_size. The default (auto) will find how to count by args.')
    parser.add_argument('--batch-size', '--batch-seqs', '-b', default=0, type=int,
                        help='Maximum seqs in a minibatch (0 to disable)')
    parser.add_argument('--batch-bins', default=0, type=int,
                        help='Maximum bins in a minibatch (0 to disable)')
    parser.add_argument('--batch-frames-in', default=0, type=int,
                        help='Maximum input frames in a minibatch (0 to disable)')
    parser.add_argument('--batch-frames-out', default=0, type=int,
                        help='Maximum output frames in a minibatch (0 to disable)')
    parser.add_argument('--batch-frames-inout', default=0, type=int,
                        help='Maximum input+output frames in a minibatch (0 to disable)')
    parser.add_argument('--maxlen-in', '--batch-seq-maxlen-in', default=100, type=int, metavar='ML',
                        help='When --batch-count=seq, batch size is reduced if the input sequence length > ML.')
    parser.add_argument('--maxlen-out', '--batch-seq-maxlen-out', default=100, type=int, metavar='ML',
                        help='When --batch-count=seq, batch size is reduced if the output sequence length > ML')
    parser.add_argument('--n-iter-processes', default=0, type=int,
                        help='Number of processes of iterator')
    # optimization related
    parser.add_argument('--opt', default='adadelta', type=str,
                        choices=['adadelta', 'adam', 'noam'],
                        help='Optimizer')
    parser.add_argument('--accum-grad', default=1, type=int,
                        help='Number of gradient accumuration')
    parser.add_argument('--eps', default=1e-8, type=float,
                        help='Epsilon constant for optimizer')
    parser.add_argument('--eps-decay', default=0.01, type=float,
                        help='Decaying ratio of epsilon')
    parser.add_argument('--lr', default=1e-3, type=float,
                        help='Learning rate for optimizer')
    parser.add_argument('--lr-decay', default=1.0, type=float,
                        help='Decaying ratio of learning rate')
    parser.add_argument('--weight-decay', default=0.0, type=float,
                        help='Weight decay ratio')
    parser.add_argument('--criterion', default='acc', type=str,
                        choices=['loss', 'acc'],
                        help='Criterion to perform epsilon decay')
    parser.add_argument('--threshold', default=1e-4, type=float,
                        help='Threshold to stop iteration')
    parser.add_argument('--epochs', '-e', default=30, type=int,
                        help='Maximum number of epochs')
    parser.add_argument('--early-stop-criterion', default='validation/main/acc', type=str, nargs='?',
                        help="Value to monitor to trigger an early stopping of the training")
    parser.add_argument('--patience', default=3, type=int, nargs='?',
                        help="Number of epochs to wait without improvement before stopping the training")
    parser.add_argument('--grad-clip', default=5, type=float,
                        help='Gradient norm threshold to clip')
    parser.add_argument('--num-save-attention', default=3, type=int,
                        help='Number of samples of attention to be saved')
    # decoder related
    parser.add_argument('--context-residual', default=False, type=strtobool, nargs='?',
                        help='The flag to switch to use context vector residual in the decoder network')
    parser.add_argument('--tie-src-tgt-embedding', default=False, type=strtobool, nargs='?',
                        help='Tie parameters of source embedding and target embedding.')
    parser.add_argument('--tie-classifier', default=False, type=strtobool, nargs='?',
                        help='Tie parameters of target embedding and output projection layer.')
    # multilingual related
    parser.add_argument('--multilingual', default=False, type=strtobool,
                        help='Prepend target language ID to the source sentence. \
                        Both source/target language IDs must be prepend in the pre-processing stage.')
    parser.add_argument('--replace-sos', default=False, type=strtobool,
                        help='Replace <sos> in the decoder with a target language ID \
                              (the first token in the target sequence)')

    return parser


def main(cmd_args):
    """Run the main training function."""
    parser = get_parser()
    args, _ = parser.parse_known_args(cmd_args)
    if args.backend == "chainer" and args.train_dtype != "float32":
        raise NotImplementedError(
            f"chainer backend does not support --train-dtype {args.train_dtype}."
            "Use --dtype float32.")
    if args.ngpu == 0 and args.train_dtype in ("O0", "O1", "O2", "O3", "float16"):
        raise ValueError(f"--train-dtype {args.train_dtype} does not support the CPU backend.")

    from espnet.utils.dynamic_import import dynamic_import
    if args.model_module is None:
        model_module = "espnet.nets." + args.backend + "_backend.e2e_mt:E2E"
    else:
        model_module = args.model_module
    model_class = dynamic_import(model_module)
    model_class.add_arguments(parser)

    args = parser.parse_args(cmd_args)
    args.model_module = model_module
    if 'chainer_backend' in args.model_module:
        args.backend = 'chainer'
    if 'pytorch_backend' in args.model_module:
        args.backend = 'pytorch'

    # logging info
    if args.verbose > 0:
        logging.basicConfig(
            level=logging.INFO, format='%(asctime)s (%(module)s:%(lineno)d) %(levelname)s: %(message)s')
    else:
        logging.basicConfig(
            level=logging.WARN, format='%(asctime)s (%(module)s:%(lineno)d) %(levelname)s: %(message)s')
        logging.warning('Skip DEBUG/INFO messages')

    # If --ngpu is not given,
    #   1. if CUDA_VISIBLE_DEVICES is set, all visible devices
    #   2. if nvidia-smi exists, use all devices
    #   3. else ngpu=0
    if args.ngpu is None:
        cvd = os.environ.get("CUDA_VISIBLE_DEVICES")
        if cvd is not None:
            ngpu = len(cvd.split(','))
        else:
            logging.warning("CUDA_VISIBLE_DEVICES is not set.")
            try:
                p = subprocess.run(['nvidia-smi', '-L'],
                                   stdout=subprocess.PIPE,
                                   stderr=subprocess.PIPE)
            except (subprocess.CalledProcessError, FileNotFoundError):
                ngpu = 0
            else:
                ngpu = len(p.stderr.decode().split('\n')) - 1
    else:
        ngpu = args.ngpu
    logging.info(f"ngpu: {ngpu}")

    # display PYTHONPATH
    logging.info('python path = ' + os.environ.get('PYTHONPATH', '(None)'))

    # set random seed
    logging.info('random seed = %d' % args.seed)
    random.seed(args.seed)
    np.random.seed(args.seed)

    # load dictionary for debug log
    if args.dict is not None:
        with open(args.dict, 'rb') as f:
            dictionary = f.readlines()
        char_list = [entry.decode('utf-8').split(' ')[0]
                     for entry in dictionary]
        char_list.insert(0, '<blank>')
        char_list.append('<eos>')
        args.char_list = char_list
    else:
        args.char_list = None

    # train
    logging.info('backend = ' + args.backend)

    if args.backend == "pytorch":
        from espnet.mt.pytorch_backend.mt import train
        train(args)
    else:
        raise ValueError("Only pytorch are supported.")


if __name__ == '__main__':
    mp.set_start_method('spawn')
    main(sys.argv[1:])<|MERGE_RESOLUTION|>--- conflicted
+++ resolved
@@ -4,11 +4,7 @@
 # Copyright 2019 Kyoto University (Hirofumi Inaguma)
 #  Apache 2.0  (http://www.apache.org/licenses/LICENSE-2.0)
 
-<<<<<<< HEAD
 """Neural machine translation model training script."""
-=======
-"""Machine translation model training script."""
->>>>>>> 19355d38
 
 import logging
 import multiprocessing as mp
