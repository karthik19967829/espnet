# -*- coding: utf-8 -*-

"""Network related utility tools."""

import logging
from typing import Dict

import numpy as np
import torch


def to_device(m, x):
    """Send tensor into the device of the module.

    Args:
        m (torch.nn.Module): Torch module.
        x (Tensor): Torch tensor.

    Returns:
        Tensor: Torch tensor located in the same place as torch module.

    """
    if isinstance(m, torch.nn.Module):
        device = next(m.parameters()).device
    elif isinstance(m, torch.Tensor):
        device = m.device
    else:
        raise TypeError(
            "Expected torch.nn.Module or torch.tensor, " f"bot got: {type(m)}"
        )
    return x.to(device)


def pad_list(xs, pad_value):
    """Perform padding for the list of tensors.

    Args:
        xs (List): List of Tensors [(T_1, `*`), (T_2, `*`), ..., (T_B, `*`)].
        pad_value (float): Value for padding.

    Returns:
        Tensor: Padded tensor (B, Tmax, `*`).

    Examples:
        >>> x = [torch.ones(4), torch.ones(2), torch.ones(1)]
        >>> x
        [tensor([1., 1., 1., 1.]), tensor([1., 1.]), tensor([1.])]
        >>> pad_list(x, 0)
        tensor([[1., 1., 1., 1.],
                [1., 1., 0., 0.],
                [1., 0., 0., 0.]])

    """
    n_batch = len(xs)
    max_len = max(x.size(0) for x in xs)
    pad = xs[0].new(n_batch, max_len, *xs[0].size()[1:]).fill_(pad_value)

    for i in range(n_batch):
        pad[i, : xs[i].size(0)] = xs[i]

    return pad


def make_pad_mask(lengths, xs=None, length_dim=-1):
    """Make mask tensor containing indices of padded part.

    Args:
        lengths (LongTensor or List): Batch of lengths (B,).
        xs (Tensor, optional): The reference tensor.
            If set, masks will be the same shape as this tensor.
        length_dim (int, optional): Dimension indicator of the above tensor.
            See the example.

    Returns:
        Tensor: Mask tensor containing indices of padded part.
                dtype=torch.uint8 in PyTorch 1.2-
                dtype=torch.bool in PyTorch 1.2+ (including 1.2)

    Examples:
        With only lengths.

        >>> lengths = [5, 3, 2]
        >>> make_non_pad_mask(lengths)
        masks = [[0, 0, 0, 0 ,0],
                 [0, 0, 0, 1, 1],
                 [0, 0, 1, 1, 1]]

        With the reference tensor.

        >>> xs = torch.zeros((3, 2, 4))
        >>> make_pad_mask(lengths, xs)
        tensor([[[0, 0, 0, 0],
                 [0, 0, 0, 0]],
                [[0, 0, 0, 1],
                 [0, 0, 0, 1]],
                [[0, 0, 1, 1],
                 [0, 0, 1, 1]]], dtype=torch.uint8)
        >>> xs = torch.zeros((3, 2, 6))
        >>> make_pad_mask(lengths, xs)
        tensor([[[0, 0, 0, 0, 0, 1],
                 [0, 0, 0, 0, 0, 1]],
                [[0, 0, 0, 1, 1, 1],
                 [0, 0, 0, 1, 1, 1]],
                [[0, 0, 1, 1, 1, 1],
                 [0, 0, 1, 1, 1, 1]]], dtype=torch.uint8)

        With the reference tensor and dimension indicator.

        >>> xs = torch.zeros((3, 6, 6))
        >>> make_pad_mask(lengths, xs, 1)
        tensor([[[0, 0, 0, 0, 0, 0],
                 [0, 0, 0, 0, 0, 0],
                 [0, 0, 0, 0, 0, 0],
                 [0, 0, 0, 0, 0, 0],
                 [0, 0, 0, 0, 0, 0],
                 [1, 1, 1, 1, 1, 1]],
                [[0, 0, 0, 0, 0, 0],
                 [0, 0, 0, 0, 0, 0],
                 [0, 0, 0, 0, 0, 0],
                 [1, 1, 1, 1, 1, 1],
                 [1, 1, 1, 1, 1, 1],
                 [1, 1, 1, 1, 1, 1]],
                [[0, 0, 0, 0, 0, 0],
                 [0, 0, 0, 0, 0, 0],
                 [1, 1, 1, 1, 1, 1],
                 [1, 1, 1, 1, 1, 1],
                 [1, 1, 1, 1, 1, 1],
                 [1, 1, 1, 1, 1, 1]]], dtype=torch.uint8)
        >>> make_pad_mask(lengths, xs, 2)
        tensor([[[0, 0, 0, 0, 0, 1],
                 [0, 0, 0, 0, 0, 1],
                 [0, 0, 0, 0, 0, 1],
                 [0, 0, 0, 0, 0, 1],
                 [0, 0, 0, 0, 0, 1],
                 [0, 0, 0, 0, 0, 1]],
                [[0, 0, 0, 1, 1, 1],
                 [0, 0, 0, 1, 1, 1],
                 [0, 0, 0, 1, 1, 1],
                 [0, 0, 0, 1, 1, 1],
                 [0, 0, 0, 1, 1, 1],
                 [0, 0, 0, 1, 1, 1]],
                [[0, 0, 1, 1, 1, 1],
                 [0, 0, 1, 1, 1, 1],
                 [0, 0, 1, 1, 1, 1],
                 [0, 0, 1, 1, 1, 1],
                 [0, 0, 1, 1, 1, 1],
                 [0, 0, 1, 1, 1, 1]]], dtype=torch.uint8)

    """
    if length_dim == 0:
        raise ValueError("length_dim cannot be 0: {}".format(length_dim))

    if not isinstance(lengths, list):
        lengths = lengths.tolist()
    bs = int(len(lengths))
    if xs is None:
        maxlen = int(max(lengths))
    else:
        maxlen = xs.size(length_dim)

    seq_range = torch.arange(0, maxlen, dtype=torch.int64)
    seq_range_expand = seq_range.unsqueeze(0).expand(bs, maxlen)
    seq_length_expand = seq_range_expand.new(lengths).unsqueeze(-1)
    mask = seq_range_expand >= seq_length_expand

    if xs is not None:
        assert xs.size(0) == bs, (xs.size(0), bs)

        if length_dim < 0:
            length_dim = xs.dim() + length_dim
        # ind = (:, None, ..., None, :, , None, ..., None)
        ind = tuple(
            slice(None) if i in (0, length_dim) else None for i in range(xs.dim())
        )
        mask = mask[ind].expand_as(xs).to(xs.device)
    return mask


def make_non_pad_mask(lengths, xs=None, length_dim=-1):
    """Make mask tensor containing indices of non-padded part.

    Args:
        lengths (LongTensor or List): Batch of lengths (B,).
        xs (Tensor, optional): The reference tensor.
            If set, masks will be the same shape as this tensor.
        length_dim (int, optional): Dimension indicator of the above tensor.
            See the example.

    Returns:
        ByteTensor: mask tensor containing indices of padded part.
                    dtype=torch.uint8 in PyTorch 1.2-
                    dtype=torch.bool in PyTorch 1.2+ (including 1.2)

    Examples:
        With only lengths.

        >>> lengths = [5, 3, 2]
        >>> make_non_pad_mask(lengths)
        masks = [[1, 1, 1, 1 ,1],
                 [1, 1, 1, 0, 0],
                 [1, 1, 0, 0, 0]]

        With the reference tensor.

        >>> xs = torch.zeros((3, 2, 4))
        >>> make_non_pad_mask(lengths, xs)
        tensor([[[1, 1, 1, 1],
                 [1, 1, 1, 1]],
                [[1, 1, 1, 0],
                 [1, 1, 1, 0]],
                [[1, 1, 0, 0],
                 [1, 1, 0, 0]]], dtype=torch.uint8)
        >>> xs = torch.zeros((3, 2, 6))
        >>> make_non_pad_mask(lengths, xs)
        tensor([[[1, 1, 1, 1, 1, 0],
                 [1, 1, 1, 1, 1, 0]],
                [[1, 1, 1, 0, 0, 0],
                 [1, 1, 1, 0, 0, 0]],
                [[1, 1, 0, 0, 0, 0],
                 [1, 1, 0, 0, 0, 0]]], dtype=torch.uint8)

        With the reference tensor and dimension indicator.

        >>> xs = torch.zeros((3, 6, 6))
        >>> make_non_pad_mask(lengths, xs, 1)
        tensor([[[1, 1, 1, 1, 1, 1],
                 [1, 1, 1, 1, 1, 1],
                 [1, 1, 1, 1, 1, 1],
                 [1, 1, 1, 1, 1, 1],
                 [1, 1, 1, 1, 1, 1],
                 [0, 0, 0, 0, 0, 0]],
                [[1, 1, 1, 1, 1, 1],
                 [1, 1, 1, 1, 1, 1],
                 [1, 1, 1, 1, 1, 1],
                 [0, 0, 0, 0, 0, 0],
                 [0, 0, 0, 0, 0, 0],
                 [0, 0, 0, 0, 0, 0]],
                [[1, 1, 1, 1, 1, 1],
                 [1, 1, 1, 1, 1, 1],
                 [0, 0, 0, 0, 0, 0],
                 [0, 0, 0, 0, 0, 0],
                 [0, 0, 0, 0, 0, 0],
                 [0, 0, 0, 0, 0, 0]]], dtype=torch.uint8)
        >>> make_non_pad_mask(lengths, xs, 2)
        tensor([[[1, 1, 1, 1, 1, 0],
                 [1, 1, 1, 1, 1, 0],
                 [1, 1, 1, 1, 1, 0],
                 [1, 1, 1, 1, 1, 0],
                 [1, 1, 1, 1, 1, 0],
                 [1, 1, 1, 1, 1, 0]],
                [[1, 1, 1, 0, 0, 0],
                 [1, 1, 1, 0, 0, 0],
                 [1, 1, 1, 0, 0, 0],
                 [1, 1, 1, 0, 0, 0],
                 [1, 1, 1, 0, 0, 0],
                 [1, 1, 1, 0, 0, 0]],
                [[1, 1, 0, 0, 0, 0],
                 [1, 1, 0, 0, 0, 0],
                 [1, 1, 0, 0, 0, 0],
                 [1, 1, 0, 0, 0, 0],
                 [1, 1, 0, 0, 0, 0],
                 [1, 1, 0, 0, 0, 0]]], dtype=torch.uint8)

    """
    return ~make_pad_mask(lengths, xs, length_dim)


def mask_by_length(xs, lengths, fill=0):
    """Mask tensor according to length.

    Args:
        xs (Tensor): Batch of input tensor (B, `*`).
        lengths (LongTensor or List): Batch of lengths (B,).
        fill (int or float): Value to fill masked part.

    Returns:
        Tensor: Batch of masked input tensor (B, `*`).

    Examples:
        >>> x = torch.arange(5).repeat(3, 1) + 1
        >>> x
        tensor([[1, 2, 3, 4, 5],
                [1, 2, 3, 4, 5],
                [1, 2, 3, 4, 5]])
        >>> lengths = [5, 3, 2]
        >>> mask_by_length(x, lengths)
        tensor([[1, 2, 3, 4, 5],
                [1, 2, 3, 0, 0],
                [1, 2, 0, 0, 0]])

    """
    assert xs.size(0) == len(lengths)
    ret = xs.data.new(*xs.size()).fill_(fill)
    for i, l in enumerate(lengths):
        ret[i, :l] = xs[i, :l]
    return ret


def th_accuracy(pad_outputs, pad_targets, ignore_label):
    """Calculate accuracy.

    Args:
        pad_outputs (Tensor): Prediction tensors (B * Lmax, D).
        pad_targets (LongTensor): Target label tensors (B, Lmax, D).
        ignore_label (int): Ignore label id.

    Returns:
        float: Accuracy value (0.0 - 1.0).

    """
    pad_pred = pad_outputs.view(
        pad_targets.size(0), pad_targets.size(1), pad_outputs.size(1)
    ).argmax(2)
    mask = pad_targets != ignore_label
    numerator = torch.sum(
        pad_pred.masked_select(mask) == pad_targets.masked_select(mask)
    )
    denominator = torch.sum(mask)
    return float(numerator) / float(denominator)


def to_torch_tensor(x):
    """Change to torch.Tensor or ComplexTensor from numpy.ndarray.

    Args:
        x: Inputs. It should be one of numpy.ndarray, Tensor, ComplexTensor, and dict.

    Returns:
        Tensor or ComplexTensor: Type converted inputs.

    Examples:
        >>> xs = np.ones(3, dtype=np.float32)
        >>> xs = to_torch_tensor(xs)
        tensor([1., 1., 1.])
        >>> xs = torch.ones(3, 4, 5)
        >>> assert to_torch_tensor(xs) is xs
        >>> xs = {'real': xs, 'imag': xs}
        >>> to_torch_tensor(xs)
        ComplexTensor(
        Real:
        tensor([1., 1., 1.])
        Imag;
        tensor([1., 1., 1.])
        )

    """
    # If numpy, change to torch tensor
    if isinstance(x, np.ndarray):
        if x.dtype.kind == "c":
            # Dynamically importing because torch_complex requires python3
            from torch_complex.tensor import ComplexTensor

            return ComplexTensor(x)
        else:
            return torch.from_numpy(x)

    # If {'real': ..., 'imag': ...}, convert to ComplexTensor
    elif isinstance(x, dict):
        # Dynamically importing because torch_complex requires python3
        from torch_complex.tensor import ComplexTensor

        if "real" not in x or "imag" not in x:
            raise ValueError("has 'real' and 'imag' keys: {}".format(list(x)))
        # Relative importing because of using python3 syntax
        return ComplexTensor(x["real"], x["imag"])

    # If torch.Tensor, as it is
    elif isinstance(x, torch.Tensor):
        return x

    else:
        error = (
            "x must be numpy.ndarray, torch.Tensor or a dict like "
            "{{'real': torch.Tensor, 'imag': torch.Tensor}}, "
            "but got {}".format(type(x))
        )
        try:
            from torch_complex.tensor import ComplexTensor
        except Exception:
            # If PY2
            raise ValueError(error)
        else:
            # If PY3
            if isinstance(x, ComplexTensor):
                return x
            else:
                raise ValueError(error)


def get_subsample(train_args, mode, arch):
    """Parse the subsampling factors from the args for the specified `mode` and `arch`.

    Args:
        train_args: argument Namespace containing options.
        mode: one of ('asr', 'mt', 'st')
        arch: one of ('rnn', 'rnn-t', 'rnn_mix', 'rnn_mulenc', 'transformer')

    Returns:
        np.ndarray / List[np.ndarray]: subsampling factors.
    """
    if arch == "transformer":
        return np.array([1])

    elif mode == "mt" and arch == "rnn":
        # +1 means input (+1) and layers outputs (train_args.elayer)
        subsample = np.ones(train_args.elayers + 1, dtype=np.int)
        logging.warning("Subsampling is not performed for machine translation.")
        logging.info("subsample: " + " ".join([str(x) for x in subsample]))
        return subsample

    elif (
        (mode == "asr" and arch in ("rnn", "rnn-t"))
        or (mode == "mt" and arch == "rnn")
        or (mode == "st" and arch == "rnn")
    ):
        subsample = np.ones(train_args.elayers + 1, dtype=np.int)
        if train_args.etype.endswith("p") and not train_args.etype.startswith("vgg"):
            ss = train_args.subsample.split("_")
            for j in range(min(train_args.elayers + 1, len(ss))):
                subsample[j] = int(ss[j])
        else:
            logging.warning(
                "Subsampling is not performed for vgg*. "
                "It is performed in max pooling layers at CNN."
            )
        logging.info("subsample: " + " ".join([str(x) for x in subsample]))
        return subsample

    elif mode == "asr" and arch == "rnn_mix":
        subsample = np.ones(
            train_args.elayers_sd + train_args.elayers + 1, dtype=np.int
        )
        if train_args.etype.endswith("p") and not train_args.etype.startswith("vgg"):
            ss = train_args.subsample.split("_")
            for j in range(
                min(train_args.elayers_sd + train_args.elayers + 1, len(ss))
            ):
                subsample[j] = int(ss[j])
        else:
            logging.warning(
                "Subsampling is not performed for vgg*. "
                "It is performed in max pooling layers at CNN."
            )
        logging.info("subsample: " + " ".join([str(x) for x in subsample]))
        return subsample

    elif mode == "asr" and arch == "rnn_mulenc":
        subsample_list = []
        for idx in range(train_args.num_encs):
            subsample = np.ones(train_args.elayers[idx] + 1, dtype=np.int)
            if train_args.etype[idx].endswith("p") and not train_args.etype[
                idx
            ].startswith("vgg"):
                ss = train_args.subsample[idx].split("_")
                for j in range(min(train_args.elayers[idx] + 1, len(ss))):
                    subsample[j] = int(ss[j])
            else:
                logging.warning(
                    "Encoder %d: Subsampling is not performed for vgg*. "
                    "It is performed in max pooling layers at CNN.",
                    idx + 1,
                )
            logging.info("subsample: " + " ".join([str(x) for x in subsample]))
            subsample_list.append(subsample)
        return subsample_list

    else:
        raise ValueError("Invalid options: mode={}, arch={}".format(mode, arch))


def rename_state_dict(
    old_prefix: str, new_prefix: str, state_dict: Dict[str, torch.Tensor]
):
    """Replace keys of old prefix with new prefix in state dict."""
    # need this list not to break the dict iterator
    old_keys = [k for k in state_dict if k.startswith(old_prefix)]
    if len(old_keys) > 0:
        logging.warning(f"Rename: {old_prefix} -> {new_prefix}")
    for k in old_keys:
        v = state_dict.pop(k)
        new_k = k.replace(old_prefix, new_prefix)
<<<<<<< HEAD
        state_dict[new_k] = v
=======
        state_dict[new_k] = v


def get_activation(act):
    """Return activation function."""
    # Lazy load to avoid unused import
    from espnet.nets.pytorch_backend.conformer.swish import Swish

    activation_funcs = {
        "hardtanh": torch.nn.Hardtanh,
        "tanh": torch.nn.Tanh,
        "relu": torch.nn.ReLU,
        "selu": torch.nn.SELU,
        "swish": Swish,
    }

    return activation_funcs[act]()
>>>>>>> 36b62ae4
<|MERGE_RESOLUTION|>--- conflicted
+++ resolved
@@ -479,9 +479,6 @@
     for k in old_keys:
         v = state_dict.pop(k)
         new_k = k.replace(old_prefix, new_prefix)
-<<<<<<< HEAD
-        state_dict[new_k] = v
-=======
         state_dict[new_k] = v
 
 
@@ -498,5 +495,4 @@
         "swish": Swish,
     }
 
-    return activation_funcs[act]()
->>>>>>> 36b62ae4
+    return activation_funcs[act]()