--- conflicted
+++ resolved
@@ -366,21 +366,6 @@
         group.add_argument("--spc-dim", default=None, type=int,
                            help="Number of spectrogram dimensions")
         # loss related
-<<<<<<< HEAD
-        parser.add_argument('--use-masking', default=False, type=strtobool,
-                            help='Whether to use masking in calculation of loss')
-        parser.add_argument('--bce-pos-weight', default=20.0, type=float,
-                            help='Positive sample weight in BCE calculation (only for use-masking=True)')
-        parser.add_argument("--use-guided-attn-loss", default=False, type=strtobool,
-                            help="Whether to use guided attention loss")
-        parser.add_argument("--guided-attn-loss-sigma", default=0.4, type=float,
-                            help="Sigma in guided attention loss")
-        parser.add_argument("--guided-attn-loss-lamdba", default=1.0, type=float,
-                            help="Lambda in guided attention loss")
-        return
-
-    def __init__(self, idim, odim, args):
-=======
         group.add_argument('--use-masking', default=False, type=strtobool,
                            help='Whether to use masking in calculation of loss')
         group.add_argument('--bce-pos-weight', default=20.0, type=float,
@@ -389,10 +374,11 @@
                            help="Whether to use guided attention loss")
         group.add_argument("--guided-attn-loss-sigma", default=0.4, type=float,
                            help="Sigma in guided attention loss")
+        group.add_argument("--guided-attn-loss-lamdba", default=1.0, type=float,
+                           help="Lambda in guided attention loss")
         return parser
 
     def __init__(self, idim, odim, args=None):
->>>>>>> 28f06991
         # initialize base classes
         TTSInterface.__init__(self)
         torch.nn.Module.__init__(self)
